import torch
import torch.nn as nn
import torch.optim as optim
<<<<<<< HEAD
import torch.cuda as cuda
import torch.backends.cudnn as cudnn
from torch.optim.lr_scheduler import ReduceLROnPlateau

# AMP
=======
import numpy as np
>>>>>>> 157dbb13
from torch.amp import autocast, GradScaler
from tqdm import tqdm
import datetime
import os
import json
import shutil  

from src.data_loader import get_data_loaders
from src.model import PneumoNet
from src.utils import save_checkpoint, print_gpu_stats
from sklearn.metrics import precision_score, recall_score, f1_score, accuracy_score, roc_auc_score, confusion_matrix

# All hyperparameters in one place
HYPERPARAMETERS = {
    # Training parameters
    'epochs': 30,
    'learning_rate': 0.001,
    'patience': 5,  # early stopping
    'use_amp': True,  # Automatic Mixed Precision
    
    # Data loading parameters
    'batch_size': 32,
    'num_workers': max(1, os.cpu_count() - 1),  # Use all cores except one
    'balance_train': True,  # Use balanced sampling for training
    'augment_train': True,  # Use data augmentation
    'random_crop': True,
    'color_jitter': True,
    'desired_total_samples': None,  # Will be set to dataset size if None
    
    # Early stopping configuration
    'monitor': 'val_auc',      # Metric to monitor: val_loss, val_auc, val_f1
    'monitor_mode': 'max',     # 'min' for loss, 'max' for metrics
}


<<<<<<< HEAD
timestamp = datetime.datetime.now().strftime("%Y%m%d-%H%M%S")

def print_gpu_stats():
    if torch.cuda.is_available():
        print(f"\nGPU Memory Usage:")
        print(f"Allocated: {torch.cuda.memory_allocated() / 1024**2:.1f}MB")
        print(f"Cached: {torch.cuda.memory_reserved() / 1024**2:.1f}MB")

def train_model(
        data_dir, 
        epochs=20, 
        batch_size=128, 
        learning_rate=0.001,
        patience=5,  # Early stopping patience
        lr_patience=3,  # Learning rate scheduler patience
        lr_factor=0.1  # Learning rate reduction factor
    ):
    device = torch.device("cuda" if torch.cuda.is_available() else "cpu")
    print(f"Using device: {device}")
=======
def train_epoch(model, train_loader, val_loader, criterion, optimizer, device, epoch, scaler=None):
    """
    Train and validate for one epoch.
    """
    model.train()
    train_losses = []
    train_probs = []  
    train_preds = []
    train_labels_list = []
    
    # Training loop
    train_pbar = tqdm(train_loader, desc=f"Training (Epoch {epoch+1})", leave=False)
    for images, labels in train_pbar:
        images, labels = images.to(device), labels.to(device)
        
        # Zero the parameter gradients
        optimizer.zero_grad()
        
        if scaler is not None:  # Using AMP
            with autocast(device_type='cuda' if torch.cuda.is_available() else 'cpu'):
                outputs = model(images).squeeze()
                loss = criterion(outputs, labels.float())
                
            scaler.scale(loss).backward()
            scaler.step(optimizer)
            scaler.update()
        else:
            outputs = model(images).squeeze()
            loss = criterion(outputs, labels.float())
            loss.backward()
            optimizer.step()
        
        # Convert logits to probabilities using sigmoid
        probs = torch.sigmoid(outputs).detach()
        
        # Check for NaN values
        if torch.isnan(probs).any():
            print("[WARNING] NaN values detected in probabilities!")
            probs = torch.nan_to_num(probs, nan=0.5)  
            
        # Collect metrics
        train_losses.append(loss.item())
        train_probs.extend(probs.cpu().numpy())
        preds = (probs > 0.5).float()
        train_preds.extend(preds.cpu().numpy())
        train_labels_list.extend(labels.cpu().numpy())
        
        # Update progress bar
        train_pbar.set_postfix({'loss': f"{loss.item():.4f}"})
    
    # Validation loop
    model.eval()
    val_losses = []
    val_probs = []  
    val_preds = []
    val_labels_list = []
    
    with torch.no_grad():
        val_pbar = tqdm(val_loader, desc=f"Validation (Epoch {epoch+1})", leave=False)
        for images, labels in val_pbar:
            images, labels = images.to(device), labels.to(device)
            outputs = model(images).squeeze()
            loss = criterion(outputs, labels.float())
            
            # Convert logits to probabilities
            probs = torch.sigmoid(outputs)
            
            # Check for NaN values
            if torch.isnan(probs).any():
                print("[WARNING] NaN values detected in validation probabilities!")
                probs = torch.nan_to_num(probs, nan=0.5)
            
            val_losses.append(loss.item())
            val_probs.extend(probs.cpu().numpy())
            preds = (probs > 0.5).float()
            val_preds.extend(preds.cpu().numpy())
            val_labels_list.extend(labels.cpu().numpy())
            
            val_pbar.set_postfix({'loss': f"{loss.item():.4f}"})
    
    # Calculate metrics
    metrics = {
        'train_loss': sum(train_losses) / len(train_losses),
        'train_precision': precision_score(train_labels_list, train_preds),
        'train_recall': recall_score(train_labels_list, train_preds),
        'train_f1': f1_score(train_labels_list, train_preds),
        'train_accuracy': accuracy_score(train_labels_list, train_preds),
        'train_auc': roc_auc_score(train_labels_list, train_probs),
        
        'val_loss': sum(val_losses) / len(val_losses),
        'val_precision': precision_score(val_labels_list, val_preds),
        'val_recall': recall_score(val_labels_list, val_preds),
        'val_f1': f1_score(val_labels_list, val_preds),
        'val_accuracy': accuracy_score(val_labels_list, val_preds),
        'val_auc': roc_auc_score(val_labels_list, val_probs),
        
        'train_labels': train_labels_list,
        'train_probs': train_probs,  
        'val_labels': val_labels_list,
        'val_probs': val_probs      
    }
    
    return metrics


def train_model(data_dir: str, save_dir: str = None, results_dir: str = None):
    """
    Train the PneumoNet model.
    
    Args:
        data_dir (str): Directory containing the dataset
        save_dir (str, optional): Directory to save model checkpoints
        results_dir (str, optional): Directory to save training results
    """
    # Start-of-training timestamp
    start_timestamp = datetime.datetime.now().strftime("%Y%m%d-%H%M%S")
    
    base_dir = os.path.dirname(os.path.dirname(__file__))
    if save_dir is None:
        save_dir = os.path.join(base_dir, "saved_models")
    if results_dir is None:
        results_dir = os.path.join(base_dir, "results")
>>>>>>> 157dbb13
    
    os.makedirs(save_dir, exist_ok=True)
    os.makedirs(results_dir, exist_ok=True)
    
    device = torch.device("cuda" if torch.cuda.is_available() else "cpu")
    print(f"[INFO] Using device: {device}")
    if device.type == 'cuda':
        from torch.backends import cudnn
        cudnn.benchmark = True
        print("GPU:", torch.cuda.get_device_name(0))
        print("cuDNN Enabled:", cudnn.enabled)
        print("cuDNN Benchmark Mode:", cudnn.benchmark)
        print_gpu_stats()

<<<<<<< HEAD
    # Get DataLoaders
    train_loader, val_loader, _ = get_data_loaders(
        data_dir, batch_size=batch_size, augment_train=True,
        random_crop=False, color_jitter=False, num_workers=4
    )

    # Initialize model
    model = PneumoNet(num_classes=1, use_pretrained=True).to(device)

    # Initialize loss, optimizer, scheduler and scaler
    criterion = nn.BCEWithLogitsLoss()
    optimizer = optim.Adam(model.parameters(), lr=learning_rate)
    scheduler = ReduceLROnPlateau(
        optimizer,
        mode='min',
        factor=lr_factor,
        patience=lr_patience,
        verbose=True
    )
    scaler = GradScaler()

    # Training history
=======
    train_loader, val_loader, _ = get_data_loaders(
        data_dir=data_dir,
        batch_size=HYPERPARAMETERS['batch_size'],
        num_workers=HYPERPARAMETERS['num_workers'],
        augment_train=HYPERPARAMETERS['augment_train'],
        random_crop=HYPERPARAMETERS['random_crop'],
        color_jitter=HYPERPARAMETERS['color_jitter'],
        balance_train=HYPERPARAMETERS['balance_train'],
        desired_total_samples=HYPERPARAMETERS['desired_total_samples']
    )

    model = PneumoNet(num_classes=1, use_pretrained=True).to(device)
    criterion = nn.BCEWithLogitsLoss()
    optimizer = optim.Adam(model.parameters(), lr=HYPERPARAMETERS['learning_rate'])
    scaler = GradScaler() if HYPERPARAMETERS['use_amp'] else None

    best_metric = float('-inf') if HYPERPARAMETERS['monitor_mode'] == 'max' else float('inf')
    patience_counter = 0

    print("\n[INFO] Training with hyperparameters:")
    for param, value in HYPERPARAMETERS.items():
        print(f"  {param}: {value}")

    print(f"\n[INFO] Starting training with:")
    print(f"  Monitor metric: {HYPERPARAMETERS['monitor']}")
    print(f"  Monitor mode: {HYPERPARAMETERS['monitor_mode']}")
    print(f"  Patience: {HYPERPARAMETERS['patience']}")

    # Logs under training
    temp_logs_path = os.path.join(results_dir, f"temp_training_log_{start_timestamp}.json")
>>>>>>> 157dbb13
    history = {
        'train_loss': [],
        'train_precision': [],
        'train_recall': [],
        'train_f1': [],
        'train_accuracy': [],
        'train_auc': [],
        'train_confusion_matrix': [],
        
        'val_loss': [],
<<<<<<< HEAD
        'train_acc': [],
        'val_acc': []
    }

    # Early stopping
    best_val_loss = float('inf')
    epochs_without_improvement = 0
    best_model_state = None

    for epoch in range(epochs):
        model.train()
        train_loss = 0
        all_train_preds = []
        all_train_labels = []

        # Training loop
        train_loop = tqdm(train_loader, desc=f'Epoch {epoch+1}/{epochs}')
        for images, labels in train_loop:
            images, labels = images.to(device), labels.to(device).float()
            
            optimizer.zero_grad()
            
            with torch.cuda.amp.autocast():
                logits = model(images).squeeze()
                loss = criterion(logits, labels)
            
            scaler.scale(loss).backward()
            scaler.step(optimizer)
            scaler.update()
            
            train_loss += loss.item()
            
            # Get predictions
            preds = (logits > 0).float()
            all_train_preds.extend(preds.cpu().numpy())
            all_train_labels.extend(labels.cpu().numpy())
            
            # Update progress bar
            train_loop.set_postfix({'loss': loss.item()})

        # Validation loop
        model.eval()
        val_loss = 0
        all_val_preds = []
        all_val_labels = []
        
        with torch.no_grad():
            for images, labels in val_loader:
                images, labels = images.to(device), labels.to(device).float()
                
                with torch.cuda.amp.autocast():
                    logits = model(images).squeeze()
                    loss = criterion(logits, labels)
                
                val_loss += loss.item()
                
                preds = (logits > 0).float()
                all_val_preds.extend(preds.cpu().numpy())
                all_val_labels.extend(labels.cpu().numpy())

        # Calculate average losses and accuracies
        avg_train_loss = train_loss / len(train_loader)
        avg_val_loss = val_loss / len(val_loader)
        train_acc = accuracy_score(all_train_labels, all_train_preds)
        val_acc = accuracy_score(all_val_labels, all_val_preds)

        # Update learning rate scheduler
        scheduler.step(avg_val_loss)
        current_lr = optimizer.param_groups[0]['lr']
        
        # Update history
        history['train_loss'].append(avg_train_loss)
        history['val_loss'].append(avg_val_loss)
        history['train_acc'].append(train_acc)
        history['val_acc'].append(val_acc)
=======
        'val_precision': [],
        'val_recall': [],
        'val_f1': [],
        'val_accuracy': [],
        'val_auc': [],
        'val_confusion_matrix': []
    }

    print("\n[INFO] Starting training...")
    final_epoch_reached = 0

    for epoch in range(HYPERPARAMETERS['epochs']):
        current_epoch_num = epoch + 1
        print(f"\n=== Epoch {current_epoch_num}/{HYPERPARAMETERS['epochs']} ===")
        
        # One epoch
        metrics = train_epoch(
            model=model,
            train_loader=train_loader,
            val_loader=val_loader,
            criterion=criterion,
            optimizer=optimizer,
            device=device,
            epoch=epoch,
            scaler=scaler
        )
        
        # Update history
        history['train_loss'].append(metrics['train_loss'])
        history['train_precision'].append(float(metrics['train_precision']))
        history['train_recall'].append(float(metrics['train_recall']))
        history['train_f1'].append(float(metrics['train_f1']))
        history['train_accuracy'].append(float(metrics['train_accuracy']))
        history['train_auc'].append(float(metrics['train_auc']))
        history['train_confusion_matrix'].append(
            confusion_matrix(metrics['train_labels'], (np.array(metrics['train_probs']) > 0.5).astype(int)).tolist()
        )
        
        history['val_loss'].append(metrics['val_loss'])
        history['val_precision'].append(float(metrics['val_precision']))
        history['val_recall'].append(float(metrics['val_recall']))
        history['val_f1'].append(float(metrics['val_f1']))
        history['val_accuracy'].append(float(metrics['val_accuracy']))
        history['val_auc'].append(float(metrics['val_auc']))
        history['val_confusion_matrix'].append(
            confusion_matrix(metrics['val_labels'], (np.array(metrics['val_probs']) > 0.5).astype(int)).tolist()
        )
        
        # Get current metric value
        current_metric = metrics[HYPERPARAMETERS['monitor']]
        
        # Check if metric improved
        improved = (HYPERPARAMETERS['monitor_mode'] == 'max' and current_metric > best_metric) or \
                  (HYPERPARAMETERS['monitor_mode'] == 'min' and current_metric < best_metric)
        
        if improved:
            best_metric = current_metric
            patience_counter = 0
            
            # Save checkpoint with metrics
            metrics_to_save = {
                'train_loss': metrics['train_loss'],
                'val_loss': metrics['val_loss'],
                'val_auc': metrics['val_auc'],
                'val_f1': metrics['val_f1'],
                'best_metric': best_metric,
                'monitor': HYPERPARAMETERS['monitor'],
                'monitor_mode': HYPERPARAMETERS['monitor_mode']
            }
            
            # Save checkpoint
            checkpoint_path = os.path.join(
                save_dir, 
                f'checkpoint_e{epoch+1:02d}_{HYPERPARAMETERS["monitor"]}{current_metric:.4f}_{start_timestamp}.pth'
            )
            save_checkpoint(model, optimizer, epoch, checkpoint_path, metrics_to_save)
            
            # Copy to best model file
            best_model_path = os.path.join(save_dir, f'best_model_{start_timestamp}.pth')
            shutil.copy2(checkpoint_path, best_model_path)
            
            print(f"\n[INFO] {HYPERPARAMETERS['monitor']} improved to {current_metric:.4f}")
            print(f"[INFO] Saved checkpoint: {checkpoint_path}")
            print(f"[INFO] Updated best model: {best_model_path}")
        else:
            patience_counter += 1
            print(f"\n[INFO] {HYPERPARAMETERS['monitor']} did not improve from {best_metric:.4f}")
            print(f"[INFO] Patience: {patience_counter}/{HYPERPARAMETERS['patience']}")
        
        # Print some metrics
        print(f"\nMetrics for epoch {current_epoch_num}:")
        print("Training:")
        print(f"  Loss: {metrics['train_loss']:.4f}")
        print(f"  Precision: {metrics['train_precision']:.4f}")
        print(f"  Recall: {metrics['train_recall']:.4f}")
        print(f"  F1-score: {metrics['train_f1']:.4f}")
        print(f"  Accuracy: {metrics['train_accuracy']:.4f}")
        print(f"  AUC: {metrics['train_auc']:.4f}")
        print(f"  Confusion Matrix:\n{np.array(history['train_confusion_matrix'][-1])}")
        
        print("\nValidation:")
        print(f"  Loss: {metrics['val_loss']:.4f}")
        print(f"  Precision: {metrics['val_precision']:.4f}")
        print(f"  Recall: {metrics['val_recall']:.4f}")
        print(f"  F1-score: {metrics['val_f1']:.4f}")
        print(f"  Accuracy: {metrics['val_accuracy']:.4f}")
        print(f"  AUC: {metrics['val_auc']:.4f}")
        print(f"  Confusion Matrix:\n{np.array(history['val_confusion_matrix'][-1])}")
>>>>>>> 157dbb13

        print(f'\nEpoch {epoch+1}/{epochs}:')
        print(f'Train Loss: {avg_train_loss:.4f}, Train Acc: {train_acc:.4f}')
        print(f'Val Loss: {avg_val_loss:.4f}, Val Acc: {val_acc:.4f}')
        print(f'Learning Rate: {current_lr:.2e}')

        # Early stopping check
<<<<<<< HEAD
        if avg_val_loss < best_val_loss:
            best_val_loss = avg_val_loss
            epochs_without_improvement = 0
            best_model_state = model.state_dict()
            # Save the best model
            torch.save(model.state_dict(), 'saved_models/best_model.pth')
        else:
            epochs_without_improvement += 1
            if epochs_without_improvement >= patience:
                print(f'\nEarly stopping triggered after {epoch + 1} epochs')
                break

    # Save the final model
    torch.save(model.state_dict(), 'saved_models/final_model.pth')
    
    # Load the best model state if it exists
    if best_model_state is not None:
        model.load_state_dict(best_model_state)
    
    return model, history
=======
        if patience_counter >= HYPERPARAMETERS['patience']:
            print(f"\n[INFO] Early stopping triggered after {epoch + 1} epochs")
            print(f"[INFO] Best {HYPERPARAMETERS['monitor']}: {best_metric:.4f}")
            break
        
        # Save logs every epoch
        with open(temp_logs_path, 'w') as f:
            json.dump(history, f, indent=2)
        
        final_epoch_reached = current_epoch_num

    print("\n[INFO] Training completed!")
    
    # Fallback
    if best_model_path is None or not os.path.exists(best_model_path):
        print(f"[WARNING] best_model_path is None or doesn't exist. Using last checkpoint: {checkpoint_path}")
        best_model_path = checkpoint_path

    # Rename logs with actual epoch
    final_log_filename = f"training_logs_e{final_epoch_reached:02d}_b{HYPERPARAMETERS['batch_size']}_{start_timestamp}.json"
    final_logs_path = os.path.join(results_dir, final_log_filename)
    
    with open(final_logs_path, 'w') as f:
        json.dump(history, f, indent=2)
    print(f"[INFO] Final training logs saved to: {final_logs_path}")
    
    if os.path.exists(temp_logs_path):
        os.remove(temp_logs_path)
    
    return model, best_model_path, final_logs_path
>>>>>>> 157dbb13
<|MERGE_RESOLUTION|>--- conflicted
+++ resolved
@@ -1,15 +1,7 @@
 import torch
 import torch.nn as nn
 import torch.optim as optim
-<<<<<<< HEAD
-import torch.cuda as cuda
-import torch.backends.cudnn as cudnn
-from torch.optim.lr_scheduler import ReduceLROnPlateau
-
-# AMP
-=======
 import numpy as np
->>>>>>> 157dbb13
 from torch.amp import autocast, GradScaler
 from tqdm import tqdm
 import datetime
@@ -45,27 +37,6 @@
 }
 
 
-<<<<<<< HEAD
-timestamp = datetime.datetime.now().strftime("%Y%m%d-%H%M%S")
-
-def print_gpu_stats():
-    if torch.cuda.is_available():
-        print(f"\nGPU Memory Usage:")
-        print(f"Allocated: {torch.cuda.memory_allocated() / 1024**2:.1f}MB")
-        print(f"Cached: {torch.cuda.memory_reserved() / 1024**2:.1f}MB")
-
-def train_model(
-        data_dir, 
-        epochs=20, 
-        batch_size=128, 
-        learning_rate=0.001,
-        patience=5,  # Early stopping patience
-        lr_patience=3,  # Learning rate scheduler patience
-        lr_factor=0.1  # Learning rate reduction factor
-    ):
-    device = torch.device("cuda" if torch.cuda.is_available() else "cpu")
-    print(f"Using device: {device}")
-=======
 def train_epoch(model, train_loader, val_loader, criterion, optimizer, device, epoch, scaler=None):
     """
     Train and validate for one epoch.
@@ -188,7 +159,6 @@
         save_dir = os.path.join(base_dir, "saved_models")
     if results_dir is None:
         results_dir = os.path.join(base_dir, "results")
->>>>>>> 157dbb13
     
     os.makedirs(save_dir, exist_ok=True)
     os.makedirs(results_dir, exist_ok=True)
@@ -203,30 +173,6 @@
         print("cuDNN Benchmark Mode:", cudnn.benchmark)
         print_gpu_stats()
 
-<<<<<<< HEAD
-    # Get DataLoaders
-    train_loader, val_loader, _ = get_data_loaders(
-        data_dir, batch_size=batch_size, augment_train=True,
-        random_crop=False, color_jitter=False, num_workers=4
-    )
-
-    # Initialize model
-    model = PneumoNet(num_classes=1, use_pretrained=True).to(device)
-
-    # Initialize loss, optimizer, scheduler and scaler
-    criterion = nn.BCEWithLogitsLoss()
-    optimizer = optim.Adam(model.parameters(), lr=learning_rate)
-    scheduler = ReduceLROnPlateau(
-        optimizer,
-        mode='min',
-        factor=lr_factor,
-        patience=lr_patience,
-        verbose=True
-    )
-    scaler = GradScaler()
-
-    # Training history
-=======
     train_loader, val_loader, _ = get_data_loaders(
         data_dir=data_dir,
         batch_size=HYPERPARAMETERS['batch_size'],
@@ -257,7 +203,6 @@
 
     # Logs under training
     temp_logs_path = os.path.join(results_dir, f"temp_training_log_{start_timestamp}.json")
->>>>>>> 157dbb13
     history = {
         'train_loss': [],
         'train_precision': [],
@@ -268,83 +213,6 @@
         'train_confusion_matrix': [],
         
         'val_loss': [],
-<<<<<<< HEAD
-        'train_acc': [],
-        'val_acc': []
-    }
-
-    # Early stopping
-    best_val_loss = float('inf')
-    epochs_without_improvement = 0
-    best_model_state = None
-
-    for epoch in range(epochs):
-        model.train()
-        train_loss = 0
-        all_train_preds = []
-        all_train_labels = []
-
-        # Training loop
-        train_loop = tqdm(train_loader, desc=f'Epoch {epoch+1}/{epochs}')
-        for images, labels in train_loop:
-            images, labels = images.to(device), labels.to(device).float()
-            
-            optimizer.zero_grad()
-            
-            with torch.cuda.amp.autocast():
-                logits = model(images).squeeze()
-                loss = criterion(logits, labels)
-            
-            scaler.scale(loss).backward()
-            scaler.step(optimizer)
-            scaler.update()
-            
-            train_loss += loss.item()
-            
-            # Get predictions
-            preds = (logits > 0).float()
-            all_train_preds.extend(preds.cpu().numpy())
-            all_train_labels.extend(labels.cpu().numpy())
-            
-            # Update progress bar
-            train_loop.set_postfix({'loss': loss.item()})
-
-        # Validation loop
-        model.eval()
-        val_loss = 0
-        all_val_preds = []
-        all_val_labels = []
-        
-        with torch.no_grad():
-            for images, labels in val_loader:
-                images, labels = images.to(device), labels.to(device).float()
-                
-                with torch.cuda.amp.autocast():
-                    logits = model(images).squeeze()
-                    loss = criterion(logits, labels)
-                
-                val_loss += loss.item()
-                
-                preds = (logits > 0).float()
-                all_val_preds.extend(preds.cpu().numpy())
-                all_val_labels.extend(labels.cpu().numpy())
-
-        # Calculate average losses and accuracies
-        avg_train_loss = train_loss / len(train_loader)
-        avg_val_loss = val_loss / len(val_loader)
-        train_acc = accuracy_score(all_train_labels, all_train_preds)
-        val_acc = accuracy_score(all_val_labels, all_val_preds)
-
-        # Update learning rate scheduler
-        scheduler.step(avg_val_loss)
-        current_lr = optimizer.param_groups[0]['lr']
-        
-        # Update history
-        history['train_loss'].append(avg_train_loss)
-        history['val_loss'].append(avg_val_loss)
-        history['train_acc'].append(train_acc)
-        history['val_acc'].append(val_acc)
-=======
         'val_precision': [],
         'val_recall': [],
         'val_f1': [],
@@ -453,36 +321,8 @@
         print(f"  Accuracy: {metrics['val_accuracy']:.4f}")
         print(f"  AUC: {metrics['val_auc']:.4f}")
         print(f"  Confusion Matrix:\n{np.array(history['val_confusion_matrix'][-1])}")
->>>>>>> 157dbb13
-
-        print(f'\nEpoch {epoch+1}/{epochs}:')
-        print(f'Train Loss: {avg_train_loss:.4f}, Train Acc: {train_acc:.4f}')
-        print(f'Val Loss: {avg_val_loss:.4f}, Val Acc: {val_acc:.4f}')
-        print(f'Learning Rate: {current_lr:.2e}')
 
         # Early stopping check
-<<<<<<< HEAD
-        if avg_val_loss < best_val_loss:
-            best_val_loss = avg_val_loss
-            epochs_without_improvement = 0
-            best_model_state = model.state_dict()
-            # Save the best model
-            torch.save(model.state_dict(), 'saved_models/best_model.pth')
-        else:
-            epochs_without_improvement += 1
-            if epochs_without_improvement >= patience:
-                print(f'\nEarly stopping triggered after {epoch + 1} epochs')
-                break
-
-    # Save the final model
-    torch.save(model.state_dict(), 'saved_models/final_model.pth')
-    
-    # Load the best model state if it exists
-    if best_model_state is not None:
-        model.load_state_dict(best_model_state)
-    
-    return model, history
-=======
         if patience_counter >= HYPERPARAMETERS['patience']:
             print(f"\n[INFO] Early stopping triggered after {epoch + 1} epochs")
             print(f"[INFO] Best {HYPERPARAMETERS['monitor']}: {best_metric:.4f}")
@@ -512,5 +352,4 @@
     if os.path.exists(temp_logs_path):
         os.remove(temp_logs_path)
     
-    return model, best_model_path, final_logs_path
->>>>>>> 157dbb13
+    return model, best_model_path, final_logs_path