# **To-Do List: Pneumonia Detection and Classification Project**

## **1. Project Setup**
- [X] Create a GitHub repository with a clear name and description.
- [X] Set up a virtual environment (e.g., `uv`, `venv` or `conda`).
- [X] Create a `README.md` file with an initial project description.
- [X] Add a `.gitignore` file (include common Python files, data).
- [X] List project dependencies in (e.g `requirements.txt`).

## **2. Data Preparation**
- [X] Download the dataset from Kaggle. # Sebbe data_loader.py
- [X] Organize the dataset into appropriate directories (`train`, `test`, `val`).
- [X] Explore the dataset (e.g., check for class imbalance, image size). # Julia data_exploration.ipynb
- [X] Perform data preprocessing: 
  - [X] Resize images to a uniform size.
  - [X] Normalize image pixel values.
  - [X] Apply data augmentation (e.g., flipping, rotation, zoom).

## **3. Model Development**
- [X] Choose baseline CNN architecture (e.g., simple CNN). # Ali
- [X] Train a binary classification model (pneumonia vs. no pneumonia).
- [X] Train a ternary classification model (bacterial vs. viral vs. no pneumonia). # Ali
- [X] Experiment with pre-trained models (e.g., ResNet, VGG, Inception).
- [X] Implement transfer learning if using pre-trained models.

## **4. Model Evaluation** # Ali och Julia
- [X] Evaluate models on the test set.
- [X] Compute key metrics:
  - [X] Accuracy
  - [X] Precision, Recall, F1-score, Accuracy
  - [X] ROC-AUC # Ali
- [X] Create and display confusion matrices. # Julia
- [X] Save model performance results for comparison. # Ali

## **5. Optimization** # Sebastian
- [X] Fine-tune hyperparameters (learning rate, batch size, number of epochs). 
<<<<<<< HEAD
- [X] Implement early stopping and learning rate scheduling. # Early stopping check, learning rate scheduler not yet implemented
=======
- [/] Implement early stopping and learning rate scheduling. # Early stopping check, learning rate scheduler not yet implemented
>>>>>>> 157dbb13
- [ ] Test different optimizers (e.g., Adam, SGD).
- [ ] Experiment with different data augmentation strategies. # Implemented but not tested

## **6. Visualization** # Julia
- [X] Plot training and validation loss/accuracy curves. 
- [X] Visualize some correctly and incorrectly classified images. 
- [X] Use Grad-CAM or similar techniques to interpret model predictions. 

## **7. Deployment (Optional)** # Younis
- [ ] Convert the trained model to a format suitable for deployment (e.g., PyTorch, ONNX).
- [ ] Create a simple web app using Flask or Streamlit for real-time predictions.
- [ ] Test the web app with sample X-ray images.

## **8. Documentation** # Younis
- [ ] Update the `README.md` file with detailed instructions on:
  - [X] Project overview
  - [X] How to set up the environment
  - [X] How to run the model
  - [ ] Results and performance metrics # Will add more as we discuss more/ Younis
- [ ] Add comments to the code for clarity.
- [ ] Write a brief project report (as required by our course). # Brief overview added/Younis

## **9. Final Steps**
- [ ] Review and clean the code.
- [ ] Commit all changes and push to GitHub.
- [ ] Share the project link with our course instructor.<|MERGE_RESOLUTION|>--- conflicted
+++ resolved
@@ -33,12 +33,8 @@
 - [X] Save model performance results for comparison. # Ali
 
 ## **5. Optimization** # Sebastian
-- [X] Fine-tune hyperparameters (learning rate, batch size, number of epochs). 
-<<<<<<< HEAD
-- [X] Implement early stopping and learning rate scheduling. # Early stopping check, learning rate scheduler not yet implemented
-=======
-- [/] Implement early stopping and learning rate scheduling. # Early stopping check, learning rate scheduler not yet implemented
->>>>>>> 157dbb13
+- [ ] Fine-tune hyperparameters (learning rate, batch size, number of epochs). 
+- [ ] Implement early stopping and learning rate scheduling. # Early stopping check, learning rate scheduler not yet implemented
 - [ ] Test different optimizers (e.g., Adam, SGD).
 - [ ] Experiment with different data augmentation strategies. # Implemented but not tested
 
